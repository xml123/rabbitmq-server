--- conflicted
+++ resolved
@@ -86,40 +86,16 @@
    %%
    %% {auth_backends, [rabbit_auth_backend_ldap]},
 
-<<<<<<< HEAD
    %% This pertains to both the rabbitmq_auth_mechanism_ssl plugin and
    %% STOMP ssl_cert_login configurations. See the rabbitmq_stomp
    %% configuration section later in this fail and the README in
    %% https://github.com/rabbitmq/rabbitmq-auth-mechanism-ssl for further
    %% details.
    %%
-   %% To use the cn instead of dn, when reading from the SSL cert:
+   %% To use the CN instead of DN, when reading from the SSL cert:
    %%
    %% {ssl_cert_login_from, common_name},
 
-   %%
-   %% Misc/Advanced Options:
-   %%
-   %% NB: Change these only if you understand what you are doing!
-   %%
-
-   %% When the broker first starts, it will create a default virtual host
-   %% and default user. These can be customised using the settings below.
-
-   %% Name of the default virtual host.
-   %% See http://www.rabbitmq.com/access-control.html for further information
-   %% about vhosts and access control.
-   %%
-   %% {default_vhost, <<"/">>},
-
-   %% The default user's name.
-   %%
-   %% {default_user, <<"guest">>},
-
-   %% The default user's password.
-   %%
-   %% {default_pass, <<"guest">>},
-=======
    %% On first start RabbitMQ will create a vhost and a user. These
    %% config items control what gets created. See
    %% http://www.rabbitmq.com/access-control.html for further
@@ -129,7 +105,6 @@
    %% {default_user,        <<"guest">>},
    %% {default_pass,        <<"guest">>},
    %% {default_permissions, [<<".*">>, <<".*">>, <<".*">>]},
->>>>>>> 6a65acee
 
    %% Tags for default user
    %%
@@ -138,23 +113,7 @@
    %%
    %% {default_user_tags, [administrator]},
 
-<<<<<<< HEAD
-   %% Access control (permissions) for the default user.
-   %%
-   %% The permissions list consists of rules for configure, write and read
-   %% permissions. See http://www.rabbitmq.com/access-control.html for
-   %% further details.
-   %%
-   %% {default_permissions, [<<".*">>, <<".*">>, <<".*">>]},
-
-   %%
    %% Additional network and protocol related configuration.
-=======
-   %%
-   %% Advanced Options
-   %%
-   %% NB: Change these only if you understand what you are doing!
->>>>>>> 6a65acee
    %%
 
    %% Set the default AMQP heartbeat delay (in seconds).
@@ -179,12 +138,7 @@
 
    %% Resource Limits & Flow Control.
    %%
-<<<<<<< HEAD
    %% See http://www.rabbitmq.com/memory.html for full details.
-   %%
-=======
-   %% See http://www.rabbitmq.com/memory.html for more details.
->>>>>>> 6a65acee
 
    %% Memory-based Flow Control threshold.
    %%
@@ -230,12 +184,8 @@
    %% {collect_statistics_interval, 5000},
 
    %% Explicitly enable/disable hipe compilation.
-<<<<<<< HEAD
-   %%
-   %% {hipe_compile, true},
-=======
+   %%
    %% {hipe_compile, true}
->>>>>>> 6a65acee
 
   ]},
 
@@ -247,7 +197,7 @@
  {kernel,
   [%% Provide an explicit port-range for inter-node communications.
    %% See http://www.rabbitmq.com/clustering.html#firewall for further details.
-   
+
    %% Sets the minimum port number.
    %%
    {inet_dist_listen_min, 10000},
@@ -269,13 +219,9 @@
  %% ----------------------------------------------------------------------------
 
  {rabbitmq_management,
-<<<<<<< HEAD
-  [%% Pre-Load schema definitions from the following JSON file.
-   %%
-=======
   [%% Pre-Load schema definitions from the following JSON file. See
    %% http://www.rabbitmq.com/management.html#load-definitions
->>>>>>> 6a65acee
+   %%
    %% {load_definitions, "/path/to/schema.json"},
 
    %% Log all requests to the management HTTP API to a file.
@@ -308,7 +254,7 @@
   [%% Misc/Advanced Options
    %%
    %% NB: Change these only if you understand what you are doing!
-
+   %%
    %% {force_fine_statistics, true}
   ]},
 
@@ -376,44 +322,28 @@
  %% ----------------------------------------------------------------------------
 
  {rabbitmq_stomp,
-<<<<<<< HEAD
   [%% Network Configuration - the format is generally the same as for the broker.
 
    %% Listen only on localhost (ipv4 & ipv6) on a specific port.
-   %%
-   %% {tcp_listeners, [{"127.0.0.1", 61612},
-   %%                  {"::1",       61612}]},
-
-   %% Listen for SSL connections on a specific port.
-   %%
-   %% {ssl_listeners, [61613]},
-
-   %% Additional SSL options
-=======
-  [%% Listen only on localhost (ipv4 & ipv6) on a specific port.
    %% {tcp_listeners, [{"127.0.0.1", 61613},
    %%                  {"::1",       61613}]},
 
    %% Listen for SSL connections on a specific port.
    %% {ssl_listeners, [61614]},
 
-   %% Extract name from client certificate when using SSL. Equivalent
-   %% of using rabbitmq_auth_mechanism_ssl for AMQP.
+   %% Additional SSL options
+
+   %% Extract a name from the client's certificate when using SSL.
+   %%
    %% {ssl_cert_login, true},
->>>>>>> 6a65acee
-
-   %% Extract a name from the client's certificate when using SSL.
-   %%
-   %% {ssl_cert_login, true},
-
-<<<<<<< HEAD
+
    %% Set a default user name and password. This is used as the default login
    %% whenever a CONNECT frame omits the login and passcode headers.
    %%
    %% Please note that setting this will allow clients to connect without
    %% authenticating!
    %%
-   %% {default_user, [{login, "guest"},
+   %% {default_user, [{login,    "guest"},
    %%                 {passcode, "guest"}]},
 
    %% If a default user is configured, or you have configured use SSL client
@@ -424,11 +354,6 @@
    %% CONNECT frame.
    %%
    %% {implicit_connect, true}
-=======
-   %% Set a default user name and password.
-   %% {default_user, [{login,    "guest"},
-   %%                 {passcode, "guest"}]}
->>>>>>> 6a65acee
   ]},
 
  %% ----------------------------------------------------------------------------
@@ -438,16 +363,12 @@
  %% ----------------------------------------------------------------------------
 
  {rabbitmq_mqtt,
-<<<<<<< HEAD
   [%% Set the default user name and password. Will be used as the default login
    %% if a connecting client provides no other login details.
    %%
    %% Please note that setting this will allow clients to connect without
    %% authenticating!
    %%
-=======
-  [%% Set a default user name and password.
->>>>>>> 6a65acee
    %% {default_user, <<"guest">>},
    %% {default_pass, <<"guest">>},
 
@@ -519,20 +440,20 @@
  {rabbitmq_auth_backend_ldap,
   [%% Specify servers to bind to. You *must* set this in order for the plugin
    %% to work properly.
-<<<<<<< HEAD
    %%
    %% {servers, ["your-server-name-goes-here"]}
 
-   %% Set user DN pattern.
+   %% Pattern to convert the username given through AMQP to a DN before
+   %% binding
    %%
    %% {user_dn_pattern, "cn=${username},ou=People,dc=example,dc=com"},
 
-   %% Alternatively, you can convert a username to a Distinguished Name via an
-   %% LDAP lookup after binding. See the documentation for full details.
-   %%
-
-   %% When converting a username to a dn via a lookup, set this to the name of
-   %% the attribute that represents the user name.
+   %% Alternatively, you can convert a username to a Distinguished
+   %% Name via an LDAP lookup after binding. See the documentation for
+   %% full details.
+
+   %% When converting a username to a dn via a lookup, set this to the
+   %% name of the attribute that represents the user name.
    %%
    %% {dn_lookup_attribute,   "userPrincipalName"},
 
@@ -540,8 +461,9 @@
    %%
    %% {dn_lookup_base,        "DC=gopivotal,DC=com"},
 
-   %% Controls how to bind for authorisation queries and to retrieve the details
-   %% of a user logging in without presenting a password (e.g., SASL EXTERNAL).
+   %% Controls how to bind for authorisation queries and also to
+   %% retrieve the details of users logging in without presenting a
+   %% password (e.g., SASL EXTERNAL).
    %% One of
    %%  - as_user (to bind as the authenticated user - requires a password)
    %%  - anon    (to bind anonymously)
@@ -551,35 +473,14 @@
    %%
    %% {other_bind, as_user},
 
-   %% Enable SSL. Uses the same SSL configuration as elsewhere in RabbitMQ.
-   %%
-=======
-   %% {servers, ["your-server-name-goes-here"]},
-
-   %% Pattern to convert the username given through AMQP to a DN before
-   %% binding
-   %% {user_dn_pattern, "cn=${username},ou=People,dc=example,dc=com"},
-
-   %% Alternatively, the unadorned username can be used for binding
-   %% and the DN looked up afterwards
-   %% {dn_lookup_attribute,   "userPrincipalName"},
-   %% {dn_lookup_base,        "ou=People,dc=example,dc=com"}
-
-   %% After authenticating, how shall we bind to make authorisation
-   %% queries? The default is to use the same credentials, aka 'as_user'
-   %% {other_bind, as_user}
-   %% {other_bind, anon}
-   %% {other_bind, {"cn=Another User,ou=People,dc=example,dc=com", "password"}}
-
    %% Connect to the LDAP server using SSL.
->>>>>>> 6a65acee
+   %%
    %% {use_ssl, false},
 
    %% Specify the LDAP port.
    %%
    %% {port, 389},
 
-<<<<<<< HEAD
    %% Enable logging of LDAP queries.
    %% One of
    %%   - false (no logging is performed)
@@ -590,24 +491,6 @@
    %%
    %% {log, false},
 
-   %% Set the query to use when determining vhost access.
-   %%
-   %% {vhost_access_query, {in_group
-   %%                        "ou=${vhost}-users,ou=vhosts,dc=example,dc=com"}},
-
-   %% Set the query to use when determining resource (e.g., queue) access.
-   %%
-   %% {resource_access_query, {constant, true}},
-
-   %% Set queries to determine which tags a user has.
-   %% See https://www.rabbitmq.com/management.html#permissions for a detailed
-   %% explanation of tags/permissions.
-   %%
-=======
-   %% Enable logging of LDAP queries. Values can be 'false', 'true' or
-   %% 'network' to enable additional debugging.
-   %% {log, false},
-
    %% Configuring authorisation
    %%
    %% The LDAP plugin can perform a variety of queries against your
@@ -616,14 +499,16 @@
    %% information.
 
    %% Set the query to use when determining vhost access
+   %%
    %% {vhost_access_query, {in_group,
    %%                       ou=${vhost}-users,ou=vhosts,dc=example,dc=com"}},
 
    %% Set the query to use when determining resource (e.g., queue) access
+   %%
    %% {resource_access_query, {constant, true}},
 
    %% Set queries to determine which tags a user has
->>>>>>> 6a65acee
+   %%
    %% {tag_queries, []}
   ]}
 ].