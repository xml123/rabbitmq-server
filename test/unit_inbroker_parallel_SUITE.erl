%% The contents of this file are subject to the Mozilla Public License
%% Version 1.1 (the "License"); you may not use this file except in
%% compliance with the License. You may obtain a copy of the License at
%% http://www.mozilla.org/MPL/
%%
%% Software distributed under the License is distributed on an "AS IS"
%% basis, WITHOUT WARRANTY OF ANY KIND, either express or implied. See the
%% License for the specific language governing rights and limitations
%% under the License.
%%
%% The Original Code is RabbitMQ.
%%
%% The Initial Developer of the Original Code is GoPivotal, Inc.
%% Copyright (c) 2011-2017 Pivotal Software, Inc.  All rights reserved.
%%

-module(unit_inbroker_parallel_SUITE).

-include_lib("common_test/include/ct.hrl").
-include_lib("kernel/include/file.hrl").
-include_lib("amqp_client/include/amqp_client.hrl").
-include_lib("eunit/include/eunit.hrl").

-compile(export_all).

-define(TIMEOUT_LIST_OPS_PASS, 5000).
-define(TIMEOUT, 30000).
-define(TIMEOUT_CHANNEL_EXCEPTION, 5000).

-define(CLEANUP_QUEUE_NAME, <<"cleanup-queue">>).

all() ->
    [
      {group, parallel_tests}
    ].

groups() ->
    MaxLengthTests = [max_length_default,
                      max_length_bytes_default,
                      max_length_drop_head,
                      max_length_bytes_drop_head,
                      max_length_reject_confirm,
                      max_length_bytes_reject_confirm,
                      max_length_drop_publish,
                      max_length_drop_publish_requeue,
                      max_length_bytes_drop_publish],
    [
      {parallel_tests, [parallel], [
          amqp_connection_refusal,
          configurable_server_properties,
          confirms,
          credit_flow_settings,
          dynamic_mirroring,
          gen_server2_with_state,
          mcall,
          {password_hashing, [], [
              password_hashing,
              change_password
            ]},
          {auth_backend_internal, [parallel], [
              login_with_credentials_but_no_password,
              login_of_passwordless_user,
              set_tags_for_passwordless_user
            ]},
          set_disk_free_limit_command,
          set_vm_memory_high_watermark_command,
          topic_matching,
          {queue_max_length, [], [
<<<<<<< HEAD
                                  {max_length_classic, [], MaxLengthTests},
                                  {max_length_quorum, [], MaxLengthTests},
                                  {max_length_mirrored, [], MaxLengthTests}]}
                                   ]}
=======
            {max_length_simple, [], MaxLengthTests},
            {max_length_mirrored, [], MaxLengthTests}]},
          max_message_size
        ]}
>>>>>>> be0d2879
    ].

suite() ->
    [
      {timetrap, {seconds, 30}}
    ].

%% -------------------------------------------------------------------
%% Testsuite setup/teardown.
%% -------------------------------------------------------------------

init_per_suite(Config) ->
    rabbit_ct_helpers:log_environment(),
    rabbit_ct_helpers:run_setup_steps(Config).

end_per_suite(Config) ->
    rabbit_ct_helpers:run_teardown_steps(Config).

init_per_group(max_length_classic, Config) ->
    rabbit_ct_helpers:set_config(
      Config,
      [{queue_args, [{<<"x-queue-type">>, longstr, <<"classic">>}]},
       {queue_durable, false}]);
init_per_group(max_length_quorum, Config) ->
    rabbit_ct_helpers:set_config(
      Config,
      [{queue_args, [{<<"x-queue-type">>, longstr, <<"quorum">>}]},
       {queue_durable, true}]);
init_per_group(max_length_mirrored, Config) ->
    rabbit_ct_broker_helpers:set_ha_policy(Config, 0, <<"^max_length.*queue">>,
        <<"all">>, [{<<"ha-sync-mode">>, <<"automatic">>}]),
    Config1 = rabbit_ct_helpers:set_config(
                Config, [{is_mirrored, true},
                         {queue_args, [{<<"x-queue-type">>, longstr, <<"classic">>}]},
                         {queue_durable, false}]),
    rabbit_ct_helpers:run_steps(Config1, []);
init_per_group(Group, Config) ->
    case lists:member({group, Group}, all()) of
        true ->
            ClusterSize = 2,
            Config1 = rabbit_ct_helpers:set_config(Config, [
                {rmq_nodename_suffix, Group},
                {rmq_nodes_count, ClusterSize}
              ]),
            rabbit_ct_helpers:run_steps(Config1,
              rabbit_ct_broker_helpers:setup_steps() ++
              rabbit_ct_client_helpers:setup_steps() ++ [
                fun setup_file_handle_cache/1
              ]);
        false ->
            rabbit_ct_helpers:run_steps(Config, [])
    end.

setup_file_handle_cache(Config) ->
    ok = rabbit_ct_broker_helpers:rpc(Config, 0,
      ?MODULE, setup_file_handle_cache1, []),
    Config.

setup_file_handle_cache1() ->
    %% FIXME: Why are we doing this?
    application:set_env(rabbit, file_handles_high_watermark, 10),
    ok = file_handle_cache:set_limit(10),
    ok.

end_per_group(max_length_mirrored, Config) ->
    rabbit_ct_broker_helpers:clear_policy(Config, 0, <<"^max_length.*queue">>),
    Config1 = rabbit_ct_helpers:set_config(Config, [{is_mirrored, false}]),
    Config1;
end_per_group(queue_max_length, Config) ->
    Config;
end_per_group(Group, Config) ->
    case lists:member({group, Group}, all()) of
        true ->
            rabbit_ct_helpers:run_steps(Config,
              rabbit_ct_client_helpers:teardown_steps() ++
              rabbit_ct_broker_helpers:teardown_steps());
        false ->
            Config
    end.

init_per_testcase(Testcase, Config) ->
    Group = proplists:get_value(name, ?config(tc_group_properties, Config)),
    Q = rabbit_data_coercion:to_binary(io_lib:format("~p_~p", [Group, Testcase])),
    Config1 = rabbit_ct_helpers:set_config(Config, [{queue_name, Q}]),
    rabbit_ct_helpers:testcase_started(Config1, Testcase).

end_per_testcase(Testcase, Config)
  when Testcase == max_length_drop_publish; Testcase == max_length_bytes_drop_publish;
       Testcase == max_length_drop_publish_requeue;
       Testcase == max_length_reject_confirm; Testcase == max_length_bytes_reject_confirm;
       Testcase == max_length_drop_head; Testcase == max_length_bytes_drop_head;
       Testcase == max_length_default; Testcase == max_length_bytes_default ->
    {_, Ch} = rabbit_ct_client_helpers:open_connection_and_channel(Config, 0),
    amqp_channel:call(Ch, #'queue.delete'{queue = ?config(queue_name, Config)}),
    rabbit_ct_client_helpers:close_channels_and_connection(Config, 0),
    rabbit_ct_helpers:testcase_finished(Config, Testcase);

end_per_testcase(Testcase, Config) ->
    rabbit_ct_helpers:testcase_finished(Config, Testcase).

msg_id_bin(X) ->
    erlang:md5(term_to_binary(X)).

on_disk_capture() ->
    receive
        {await, MsgIds, Pid} -> on_disk_capture([], MsgIds, Pid);
        stop                 -> done
    end.

on_disk_capture([_|_], _Awaiting, Pid) ->
    Pid ! {self(), surplus};
on_disk_capture(OnDisk, Awaiting, Pid) ->
    receive
        {on_disk, MsgIdsS} ->
            MsgIds = gb_sets:to_list(MsgIdsS),
            on_disk_capture(OnDisk ++ (MsgIds -- Awaiting), Awaiting -- MsgIds,
                            Pid);
        stop ->
            done
    after (case Awaiting of [] -> 200; _ -> ?TIMEOUT end) ->
            case Awaiting of
                [] -> Pid ! {self(), arrived}, on_disk_capture();
                _  -> Pid ! {self(), timeout}
            end
    end.

on_disk_await(Pid, MsgIds) when is_list(MsgIds) ->
    Pid ! {await, MsgIds, self()},
    receive
        {Pid, arrived} -> ok;
        {Pid, Error}   -> Error
    end.

on_disk_stop(Pid) ->
    MRef = erlang:monitor(process, Pid),
    Pid ! stop,
    receive {'DOWN', MRef, process, Pid, _Reason} ->
            ok
    end.

queue_name(Config, Name) ->
    Name1 = iolist_to_binary(rabbit_ct_helpers:config_to_testcase_name(Config, Name)),
    queue_name(Name1).

queue_name(Name) ->
    rabbit_misc:r(<<"/">>, queue, Name).

test_queue() ->
    queue_name(<<"test">>).

verify_read_with_published(_Delivered, _Persistent, [], _) ->
    ok;
verify_read_with_published(Delivered, Persistent,
                           [{MsgId, SeqId, _Props, Persistent, Delivered}|Read],
                           [{SeqId, MsgId}|Published]) ->
    verify_read_with_published(Delivered, Persistent, Read, Published);
verify_read_with_published(_Delivered, _Persistent, _Read, _Published) ->
    ko.

nop(_) -> ok.
nop(_, _) -> ok.

variable_queue_init(Q, Recover) ->
    rabbit_variable_queue:init(
      Q, case Recover of
             true  -> non_clean_shutdown;
             false -> new
         end, fun nop/2, fun nop/2, fun nop/1, fun nop/1).

publish_and_confirm(Q, Payload, Count) ->
    Seqs = lists:seq(1, Count),
    [begin
         Msg = rabbit_basic:message(rabbit_misc:r(<<>>, exchange, <<>>),
                                    <<>>, #'P_basic'{delivery_mode = 2},
                                    Payload),
         Delivery = #delivery{mandatory = false, sender = self(),
                              confirm = true, message = Msg, msg_seq_no = Seq,
                              flow = noflow},
         _QPids = rabbit_amqqueue:deliver([Q], Delivery)
     end || Seq <- Seqs],
    wait_for_confirms(gb_sets:from_list(Seqs)).

wait_for_confirms(Unconfirmed) ->
    case gb_sets:is_empty(Unconfirmed) of
        true  -> ok;
        false -> receive {'$gen_cast', {confirm, Confirmed, _}} ->
                         wait_for_confirms(
                           rabbit_misc:gb_sets_difference(
                             Unconfirmed, gb_sets:from_list(Confirmed)))
                 after ?TIMEOUT -> exit(timeout_waiting_for_confirm)
                 end
    end.

test_amqqueue(Durable) ->
    (rabbit_amqqueue:pseudo_queue(test_queue(), self()))
        #amqqueue { durable = Durable }.

assert_prop(List, Prop, Value) ->
    case proplists:get_value(Prop, List)of
        Value -> ok;
        _     -> {exit, Prop, exp, Value, List}
    end.

assert_props(List, PropVals) ->
    [assert_prop(List, Prop, Value) || {Prop, Value} <- PropVals].

variable_queue_wait_for_shuffling_end(VQ) ->
    case credit_flow:blocked() of
        false -> VQ;
        true  -> receive
                     {bump_credit, Msg} ->
                         credit_flow:handle_bump_msg(Msg),
                         variable_queue_wait_for_shuffling_end(
                           rabbit_variable_queue:resume(VQ))
                 end
    end.

msg2int(#basic_message{content = #content{ payload_fragments_rev = P}}) ->
    binary_to_term(list_to_binary(lists:reverse(P))).

ack_subset(AckSeqs, Interval, Rem) ->
    lists:filter(fun ({_Ack, N}) -> (N + Rem) rem Interval == 0 end, AckSeqs).

requeue_one_by_one(Acks, VQ) ->
    lists:foldl(fun (AckTag, VQN) ->
                        {_MsgId, VQM} = rabbit_variable_queue:requeue(
                                          [AckTag], VQN),
                        VQM
                end, VQ, Acks).

%% ---------------------------------------------------------------------------
%% Credit flow.
%% ---------------------------------------------------------------------------

credit_flow_settings(Config) ->
    rabbit_ct_broker_helpers:rpc(Config, 0,
      ?MODULE, credit_flow_settings1, [Config]).

credit_flow_settings1(_Config) ->
    passed = test_proc(400, 200, {400, 200}),
    passed = test_proc(600, 300),
    passed.

test_proc(InitialCredit, MoreCreditAfter) ->
    test_proc(InitialCredit, MoreCreditAfter, {InitialCredit, MoreCreditAfter}).
test_proc(InitialCredit, MoreCreditAfter, Settings) ->
    Pid = spawn(?MODULE, dummy, [Settings]),
    Pid ! {credit, self()},
    {InitialCredit, MoreCreditAfter} =
        receive
            {credit, Val} -> Val
        end,
    passed.

dummy(Settings) ->
    credit_flow:send(self()),
    receive
        {credit, From} ->
            From ! {credit, Settings};
        _      ->
            dummy(Settings)
    end.

%% -------------------------------------------------------------------
%% dynamic_mirroring.
%% -------------------------------------------------------------------

dynamic_mirroring(Config) ->
    passed = rabbit_ct_broker_helpers:rpc(Config, 0,
      ?MODULE, dynamic_mirroring1, [Config]).

dynamic_mirroring1(_Config) ->
    %% Just unit tests of the node selection logic, see multi node
    %% tests for the rest...
    Test = fun ({NewM, NewSs, ExtraSs}, Policy, Params,
                {MNode, SNodes, SSNodes}, All) ->
                   {ok, M} = rabbit_mirror_queue_misc:module(Policy),
                   {NewM, NewSs0} = M:suggested_queue_nodes(
                                      Params, MNode, SNodes, SSNodes, All),
                   NewSs1 = lists:sort(NewSs0),
                   case dm_list_match(NewSs, NewSs1, ExtraSs) of
                       ok    -> ok;
                       error -> exit({no_match, NewSs, NewSs1, ExtraSs})
                   end
           end,

    Test({a,[b,c],0},<<"all">>,'_',{a,[],   []},   [a,b,c]),
    Test({a,[b,c],0},<<"all">>,'_',{a,[b,c],[b,c]},[a,b,c]),
    Test({a,[b,c],0},<<"all">>,'_',{a,[d],  [d]},  [a,b,c]),

    N = fun (Atoms) -> [list_to_binary(atom_to_list(A)) || A <- Atoms] end,

    %% Add a node
    Test({a,[b,c],0},<<"nodes">>,N([a,b,c]),{a,[b],[b]},[a,b,c,d]),
    Test({b,[a,c],0},<<"nodes">>,N([a,b,c]),{b,[a],[a]},[a,b,c,d]),
    %% Add two nodes and drop one
    Test({a,[b,c],0},<<"nodes">>,N([a,b,c]),{a,[d],[d]},[a,b,c,d]),
    %% Don't try to include nodes that are not running
    Test({a,[b],  0},<<"nodes">>,N([a,b,f]),{a,[b],[b]},[a,b,c,d]),
    %% If we can't find any of the nodes listed then just keep the master
    Test({a,[],   0},<<"nodes">>,N([f,g,h]),{a,[b],[b]},[a,b,c,d]),
    %% And once that's happened, still keep the master even when not listed,
    %% if nothing is synced
    Test({a,[b,c],0},<<"nodes">>,N([b,c]),  {a,[], []}, [a,b,c,d]),
    Test({a,[b,c],0},<<"nodes">>,N([b,c]),  {a,[b],[]}, [a,b,c,d]),
    %% But if something is synced we can lose the master - but make
    %% sure we pick the new master from the nodes which are synced!
    Test({b,[c],  0},<<"nodes">>,N([b,c]),  {a,[b],[b]},[a,b,c,d]),
    Test({b,[c],  0},<<"nodes">>,N([c,b]),  {a,[b],[b]},[a,b,c,d]),

    Test({a,[],   1},<<"exactly">>,2,{a,[],   []},   [a,b,c,d]),
    Test({a,[],   2},<<"exactly">>,3,{a,[],   []},   [a,b,c,d]),
    Test({a,[c],  0},<<"exactly">>,2,{a,[c],  [c]},  [a,b,c,d]),
    Test({a,[c],  1},<<"exactly">>,3,{a,[c],  [c]},  [a,b,c,d]),
    Test({a,[c],  0},<<"exactly">>,2,{a,[c,d],[c,d]},[a,b,c,d]),
    Test({a,[c,d],0},<<"exactly">>,3,{a,[c,d],[c,d]},[a,b,c,d]),

    passed.

%% Does the first list match the second where the second is required
%% to have exactly Extra superfluous items?
dm_list_match([],     [],      0)     -> ok;
dm_list_match(_,      [],     _Extra) -> error;
dm_list_match([H|T1], [H |T2], Extra) -> dm_list_match(T1, T2, Extra);
dm_list_match(L1,     [_H|T2], Extra) -> dm_list_match(L1, T2, Extra - 1).

override_group_leader() ->
    %% Override group leader, otherwise SASL fake events are ignored by
    %% the error_logger local to RabbitMQ.
    {group_leader, Leader} = erlang:process_info(whereis(rabbit), group_leader),
    erlang:group_leader(Leader, self()).

set_permissions(Path, Mode) ->
    case file:read_file_info(Path) of
        {ok, FInfo} -> file:write_file_info(
                         Path,
                         FInfo#file_info{mode=Mode});
        Error       -> Error
    end.

clean_logs(Files, Suffix) ->
    [begin
         ok = delete_file(File),
         ok = delete_file([File, Suffix])
     end || File <- Files],
    ok.

assert_ram_node() ->
    case rabbit_mnesia:node_type() of
        disc -> exit('not_ram_node');
        ram  -> ok
    end.

assert_disc_node() ->
    case rabbit_mnesia:node_type() of
        disc -> ok;
        ram  -> exit('not_disc_node')
    end.

delete_file(File) ->
    case file:delete(File) of
        ok              -> ok;
        {error, enoent} -> ok;
        Error           -> Error
    end.

make_files_non_writable(Files) ->
    [ok = file:write_file_info(File, #file_info{mode=8#444}) ||
        File <- Files],
    ok.

add_log_handlers(Handlers) ->
    [ok = error_logger:add_report_handler(Handler, Args) ||
        {Handler, Args} <- Handlers],
    ok.

%% sasl_report_file_h returns [] during terminate
%% see: https://github.com/erlang/otp/blob/maint/lib/stdlib/src/error_logger_file_h.erl#L98
%%
%% error_logger_file_h returns ok since OTP 18.1
%% see: https://github.com/erlang/otp/blob/maint/lib/stdlib/src/error_logger_file_h.erl#L98
delete_log_handlers(Handlers) ->
    [ok_or_empty_list(error_logger:delete_report_handler(Handler))
     || Handler <- Handlers],
    ok.

ok_or_empty_list([]) ->
    [];
ok_or_empty_list(ok) ->
    ok.

%% ---------------------------------------------------------------------------
%% Password hashing.
%% ---------------------------------------------------------------------------

password_hashing(Config) ->
    passed = rabbit_ct_broker_helpers:rpc(Config, 0,
      ?MODULE, password_hashing1, [Config]).

password_hashing1(_Config) ->
    rabbit_password_hashing_sha256 = rabbit_password:hashing_mod(),
    application:set_env(rabbit, password_hashing_module,
                        rabbit_password_hashing_md5),
    rabbit_password_hashing_md5    = rabbit_password:hashing_mod(),
    application:set_env(rabbit, password_hashing_module,
                        rabbit_password_hashing_sha256),
    rabbit_password_hashing_sha256 = rabbit_password:hashing_mod(),

    rabbit_password_hashing_sha256 =
        rabbit_password:hashing_mod(rabbit_password_hashing_sha256),
    rabbit_password_hashing_md5    =
        rabbit_password:hashing_mod(rabbit_password_hashing_md5),
    rabbit_password_hashing_md5    =
        rabbit_password:hashing_mod(undefined),

    rabbit_password_hashing_md5    =
        rabbit_auth_backend_internal:hashing_module_for_user(
          #internal_user{}),
    rabbit_password_hashing_md5    =
        rabbit_auth_backend_internal:hashing_module_for_user(
          #internal_user{
             hashing_algorithm = undefined
            }),
    rabbit_password_hashing_md5    =
        rabbit_auth_backend_internal:hashing_module_for_user(
          #internal_user{
             hashing_algorithm = rabbit_password_hashing_md5
            }),

    rabbit_password_hashing_sha256 =
        rabbit_auth_backend_internal:hashing_module_for_user(
          #internal_user{
             hashing_algorithm = rabbit_password_hashing_sha256
            }),

    passed.

change_password(Config) ->
    passed = rabbit_ct_broker_helpers:rpc(Config, 0,
      ?MODULE, change_password1, [Config]).

change_password1(_Config) ->
    UserName = <<"test_user">>,
    Password = <<"test_password">>,
    case rabbit_auth_backend_internal:lookup_user(UserName) of
        {ok, _} -> rabbit_auth_backend_internal:delete_user(UserName, <<"acting-user">>);
        _       -> ok
    end,
    ok = application:set_env(rabbit, password_hashing_module,
                             rabbit_password_hashing_md5),
    ok = rabbit_auth_backend_internal:add_user(UserName, Password, <<"acting-user">>),
    {ok, #auth_user{username = UserName}} =
        rabbit_auth_backend_internal:user_login_authentication(
            UserName, [{password, Password}]),
    ok = application:set_env(rabbit, password_hashing_module,
                             rabbit_password_hashing_sha256),
    {ok, #auth_user{username = UserName}} =
        rabbit_auth_backend_internal:user_login_authentication(
            UserName, [{password, Password}]),

    NewPassword = <<"test_password1">>,
    ok = rabbit_auth_backend_internal:change_password(UserName, NewPassword,
                                                      <<"acting-user">>),
    {ok, #auth_user{username = UserName}} =
        rabbit_auth_backend_internal:user_login_authentication(
            UserName, [{password, NewPassword}]),

    {refused, _, [UserName]} =
        rabbit_auth_backend_internal:user_login_authentication(
            UserName, [{password, Password}]),
    passed.


%% -------------------------------------------------------------------
%% rabbit_auth_backend_internal
%% -------------------------------------------------------------------

login_with_credentials_but_no_password(Config) ->
    passed = rabbit_ct_broker_helpers:rpc(Config, 0,
      ?MODULE, login_with_credentials_but_no_password1, [Config]).

login_with_credentials_but_no_password1(_Config) ->
    Username = <<"login_with_credentials_but_no_password-user">>,
    Password = <<"login_with_credentials_but_no_password-password">>,
    ok = rabbit_auth_backend_internal:add_user(Username, Password, <<"acting-user">>),

    try
        rabbit_auth_backend_internal:user_login_authentication(Username,
                                                              [{key, <<"value">>}]),
        ?assert(false)
    catch exit:{unknown_auth_props, Username, [{key, <<"value">>}]} ->
            ok
    end,

    ok = rabbit_auth_backend_internal:delete_user(Username, <<"acting-user">>),

    passed.

%% passwordless users are not supposed to be used with
%% this backend (and PLAIN authentication mechanism in general)
login_of_passwordless_user(Config) ->
    passed = rabbit_ct_broker_helpers:rpc(Config, 0,
      ?MODULE, login_of_passwordless_user1, [Config]).

login_of_passwordless_user1(_Config) ->
    Username = <<"login_of_passwordless_user-user">>,
    Password = <<"">>,
    ok = rabbit_auth_backend_internal:add_user(Username, Password, <<"acting-user">>),

    ?assertMatch(
       {refused, _Message, [Username]},
       rabbit_auth_backend_internal:user_login_authentication(Username,
                                                              [{password, <<"">>}])),

    ?assertMatch(
       {refused, _Format, [Username]},
       rabbit_auth_backend_internal:user_login_authentication(Username,
                                                              [{password, ""}])),

    ok = rabbit_auth_backend_internal:delete_user(Username, <<"acting-user">>),

    passed.


set_tags_for_passwordless_user(Config) ->
    passed = rabbit_ct_broker_helpers:rpc(Config, 0,
      ?MODULE, set_tags_for_passwordless_user1, [Config]).

set_tags_for_passwordless_user1(_Config) ->
    Username = <<"set_tags_for_passwordless_user">>,
    Password = <<"set_tags_for_passwordless_user">>,
    ok = rabbit_auth_backend_internal:add_user(Username, Password,
                                               <<"acting-user">>),
    ok = rabbit_auth_backend_internal:clear_password(Username,
                                                     <<"acting-user">>),
    ok = rabbit_auth_backend_internal:set_tags(Username, [management],
                                               <<"acting-user">>),

    ?assertMatch(
       {ok, #internal_user{tags = [management]}},
       rabbit_auth_backend_internal:lookup_user(Username)),

    ok = rabbit_auth_backend_internal:set_tags(Username, [management, policymaker],
                                               <<"acting-user">>),

    ?assertMatch(
       {ok, #internal_user{tags = [management, policymaker]}},
       rabbit_auth_backend_internal:lookup_user(Username)),

    ok = rabbit_auth_backend_internal:set_tags(Username, [],
                                               <<"acting-user">>),

    ?assertMatch(
       {ok, #internal_user{tags = []}},
       rabbit_auth_backend_internal:lookup_user(Username)),

    ok = rabbit_auth_backend_internal:delete_user(Username,
                                                  <<"acting-user">>),

    passed.


%% -------------------------------------------------------------------
%% rabbitmqctl.
%% -------------------------------------------------------------------

amqp_connection_refusal(Config) ->
    passed = rabbit_ct_broker_helpers:rpc(Config, 0,
      ?MODULE, amqp_connection_refusal1, [Config]).

amqp_connection_refusal1(Config) ->
    H = ?config(rmq_hostname, Config),
    P = rabbit_ct_broker_helpers:get_node_config(Config, 0, tcp_port_amqp),
    [passed = test_amqp_connection_refusal(H, P, V) ||
        V <- [<<"AMQP",9,9,9,9>>, <<"AMQP",0,1,0,0>>, <<"XXXX",0,0,9,1>>]],
    passed.

test_amqp_connection_refusal(H, P, Header) ->
    {ok, C} = gen_tcp:connect(H, P, [binary, {active, false}]),
    ok = gen_tcp:send(C, Header),
    {ok, <<"AMQP",0,0,9,1>>} = gen_tcp:recv(C, 8, 100),
    ok = gen_tcp:close(C),
    passed.

rabbitmqctl_list_consumers(Config, Node) ->
    {ok, StdOut} = rabbit_ct_broker_helpers:rabbitmqctl(Config, Node,
      ["list_consumers"]),
    [<<"Listing consumers", _/binary>> | ConsumerRows] = re:split(StdOut, <<"\n">>, [trim]),
    CTags = [ lists:nth(3, re:split(Row, <<"\t">>)) || Row <- ConsumerRows ],
    CTags.

test_ch_metrics(Fun, Timeout) when Timeout =< 0 ->
    Fun();
test_ch_metrics(Fun, Timeout) ->
    try
        Fun()
    catch
        _:{badmatch, _} ->
            timer:sleep(1000),
            test_ch_metrics(Fun, Timeout - 1000)
    end.

head_message_timestamp_statistics(Config) ->
    passed = rabbit_ct_broker_helpers:rpc(Config, 0,
      ?MODULE, head_message_timestamp1, [Config]).

head_message_timestamp1(_Config) ->
    %% Can't find a way to receive the ack here so can't test pending acks status

    application:set_env(rabbit, collect_statistics, fine),

    %% Set up a channel and queue
    {_Writer, Ch} = test_spawn(),
    rabbit_channel:do(Ch, #'queue.declare'{}),
    QName = receive #'queue.declare_ok'{queue = Q0} -> Q0
            after ?TIMEOUT -> throw(failed_to_receive_queue_declare_ok)
            end,
    QRes = rabbit_misc:r(<<"/">>, queue, QName),

    {ok, Q1} = rabbit_amqqueue:lookup(QRes),
    QPid = Q1#amqqueue.pid,

    %% Set up event receiver for queue
    dummy_event_receiver:start(self(), [node()], [queue_stats]),

    %% Check timestamp is empty when queue is empty
    Event1 = test_queue_statistics_receive_event(QPid, fun (E) -> proplists:get_value(name, E) == QRes end),
    '' = proplists:get_value(head_message_timestamp, Event1),

    %% Publish two messages and check timestamp is that of first message
    rabbit_channel:do(Ch, #'basic.publish'{exchange = <<"">>,
                                           routing_key = QName},
                      rabbit_basic:build_content(#'P_basic'{timestamp = 1}, <<"">>)),
    rabbit_channel:do(Ch, #'basic.publish'{exchange = <<"">>,
                                           routing_key = QName},
                      rabbit_basic:build_content(#'P_basic'{timestamp = 2}, <<"">>)),
    Event2 = test_queue_statistics_receive_event(QPid, fun (E) -> proplists:get_value(name, E) == QRes end),
    1 = proplists:get_value(head_message_timestamp, Event2),

    %% Get first message and check timestamp is that of second message
    rabbit_channel:do(Ch, #'basic.get'{queue = QName, no_ack = true}),
    Event3 = test_queue_statistics_receive_event(QPid, fun (E) -> proplists:get_value(name, E) == QRes end),
    2 = proplists:get_value(head_message_timestamp, Event3),

    %% Get second message and check timestamp is empty again
    rabbit_channel:do(Ch, #'basic.get'{queue = QName, no_ack = true}),
    Event4 = test_queue_statistics_receive_event(QPid, fun (E) -> proplists:get_value(name, E) == QRes end),
    '' = proplists:get_value(head_message_timestamp, Event4),

    %% Teardown
    rabbit_channel:do(Ch, #'queue.delete'{queue = QName}),
    rabbit_channel:shutdown(Ch),
    dummy_event_receiver:stop(),

    passed.

test_queue_statistics_receive_event(Q, Matcher) ->
    %% Q ! emit_stats,
    test_queue_statistics_receive_event1(Q, Matcher).

test_queue_statistics_receive_event1(Q, Matcher) ->
    receive #event{type = queue_stats, props = Props} ->
            case Matcher(Props) of
                true -> Props;
                _    -> test_queue_statistics_receive_event1(Q, Matcher)
            end
    after ?TIMEOUT -> throw(failed_to_receive_event)
    end.

test_spawn() ->
    {Writer, _Limiter, Ch} = rabbit_ct_broker_helpers:test_channel(),
    ok = rabbit_channel:do(Ch, #'channel.open'{}),
    receive #'channel.open_ok'{} -> ok
    after ?TIMEOUT -> throw(failed_to_receive_channel_open_ok)
    end,
    {Writer, Ch}.

test_spawn(Node) ->
    rpc:call(Node, ?MODULE, test_spawn_remote, []).

%% Spawn an arbitrary long lived process, so we don't end up linking
%% the channel to the short-lived process (RPC, here) spun up by the
%% RPC server.
test_spawn_remote() ->
    RPC = self(),
    spawn(fun () ->
                  {Writer, Ch} = test_spawn(),
                  RPC ! {Writer, Ch},
                  link(Ch),
                  receive
                      _ -> ok
                  end
          end),
    receive Res -> Res
    after ?TIMEOUT  -> throw(failed_to_receive_result)
    end.

%% -------------------------------------------------------------------
%% Topic matching.
%% -------------------------------------------------------------------

topic_matching(Config) ->
    passed = rabbit_ct_broker_helpers:rpc(Config, 0,
      ?MODULE, topic_matching1, [Config]).

topic_matching1(_Config) ->
    XName = #resource{virtual_host = <<"/">>,
                      kind = exchange,
                      name = <<"topic_matching-exchange">>},
    X0 = #exchange{name = XName, type = topic, durable = false,
                   auto_delete = false, arguments = []},
    X = rabbit_exchange_decorator:set(X0),
    %% create
    rabbit_exchange_type_topic:validate(X),
    exchange_op_callback(X, create, []),

    %% add some bindings
    Bindings = [#binding{source = XName,
                         key = list_to_binary(Key),
                         destination = #resource{virtual_host = <<"/">>,
                                                 kind = queue,
                                                 name = list_to_binary(Q)},
                         args = Args} ||
                   {Key, Q, Args} <- [{"a.b.c",         "t1",  []},
                                      {"a.*.c",         "t2",  []},
                                      {"a.#.b",         "t3",  []},
                                      {"a.b.b.c",       "t4",  []},
                                      {"#",             "t5",  []},
                                      {"#.#",           "t6",  []},
                                      {"#.b",           "t7",  []},
                                      {"*.*",           "t8",  []},
                                      {"a.*",           "t9",  []},
                                      {"*.b.c",         "t10", []},
                                      {"a.#",           "t11", []},
                                      {"a.#.#",         "t12", []},
                                      {"b.b.c",         "t13", []},
                                      {"a.b.b",         "t14", []},
                                      {"a.b",           "t15", []},
                                      {"b.c",           "t16", []},
                                      {"",              "t17", []},
                                      {"*.*.*",         "t18", []},
                                      {"vodka.martini", "t19", []},
                                      {"a.b.c",         "t20", []},
                                      {"*.#",           "t21", []},
                                      {"#.*.#",         "t22", []},
                                      {"*.#.#",         "t23", []},
                                      {"#.#.#",         "t24", []},
                                      {"*",             "t25", []},
                                      {"#.b.#",         "t26", []},
                                      {"args-test",     "t27",
                                       [{<<"foo">>, longstr, <<"bar">>}]},
                                      {"args-test",     "t27", %% Note aliasing
                                       [{<<"foo">>, longstr, <<"baz">>}]}]],
    lists:foreach(fun (B) -> exchange_op_callback(X, add_binding, [B]) end,
                  Bindings),

    %% test some matches
    test_topic_expect_match(
      X, [{"a.b.c",               ["t1", "t2", "t5", "t6", "t10", "t11", "t12",
                                   "t18", "t20", "t21", "t22", "t23", "t24",
                                   "t26"]},
          {"a.b",                 ["t3", "t5", "t6", "t7", "t8", "t9", "t11",
                                   "t12", "t15", "t21", "t22", "t23", "t24",
                                   "t26"]},
          {"a.b.b",               ["t3", "t5", "t6", "t7", "t11", "t12", "t14",
                                   "t18", "t21", "t22", "t23", "t24", "t26"]},
          {"",                    ["t5", "t6", "t17", "t24"]},
          {"b.c.c",               ["t5", "t6", "t18", "t21", "t22", "t23",
                                   "t24", "t26"]},
          {"a.a.a.a.a",           ["t5", "t6", "t11", "t12", "t21", "t22",
                                   "t23", "t24"]},
          {"vodka.gin",           ["t5", "t6", "t8", "t21", "t22", "t23",
                                   "t24"]},
          {"vodka.martini",       ["t5", "t6", "t8", "t19", "t21", "t22", "t23",
                                   "t24"]},
          {"b.b.c",               ["t5", "t6", "t10", "t13", "t18", "t21",
                                   "t22", "t23", "t24", "t26"]},
          {"nothing.here.at.all", ["t5", "t6", "t21", "t22", "t23", "t24"]},
          {"oneword",             ["t5", "t6", "t21", "t22", "t23", "t24",
                                   "t25"]},
          {"args-test",           ["t5", "t6", "t21", "t22", "t23", "t24",
                                   "t25", "t27"]}]),
    %% remove some bindings
    RemovedBindings = [lists:nth(1, Bindings), lists:nth(5, Bindings),
                       lists:nth(11, Bindings), lists:nth(19, Bindings),
                       lists:nth(21, Bindings), lists:nth(28, Bindings)],
    exchange_op_callback(X, remove_bindings, [RemovedBindings]),
    RemainingBindings = ordsets:to_list(
                          ordsets:subtract(ordsets:from_list(Bindings),
                                           ordsets:from_list(RemovedBindings))),

    %% test some matches
    test_topic_expect_match(
      X,
      [{"a.b.c",               ["t2", "t6", "t10", "t12", "t18", "t20", "t22",
                                "t23", "t24", "t26"]},
       {"a.b",                 ["t3", "t6", "t7", "t8", "t9", "t12", "t15",
                                "t22", "t23", "t24", "t26"]},
       {"a.b.b",               ["t3", "t6", "t7", "t12", "t14", "t18", "t22",
                                "t23", "t24", "t26"]},
       {"",                    ["t6", "t17", "t24"]},
       {"b.c.c",               ["t6", "t18", "t22", "t23", "t24", "t26"]},
       {"a.a.a.a.a",           ["t6", "t12", "t22", "t23", "t24"]},
       {"vodka.gin",           ["t6", "t8", "t22", "t23", "t24"]},
       {"vodka.martini",       ["t6", "t8", "t22", "t23", "t24"]},
       {"b.b.c",               ["t6", "t10", "t13", "t18", "t22", "t23",
                                "t24", "t26"]},
       {"nothing.here.at.all", ["t6", "t22", "t23", "t24"]},
       {"oneword",             ["t6", "t22", "t23", "t24", "t25"]},
       {"args-test",           ["t6", "t22", "t23", "t24", "t25", "t27"]}]),

    %% remove the entire exchange
    exchange_op_callback(X, delete, [RemainingBindings]),
    %% none should match now
    test_topic_expect_match(X, [{"a.b.c", []}, {"b.b.c", []}, {"", []}]),
    passed.

exchange_op_callback(X, Fun, Args) ->
    rabbit_misc:execute_mnesia_transaction(
      fun () -> rabbit_exchange:callback(X, Fun, transaction, [X] ++ Args) end),
    rabbit_exchange:callback(X, Fun, none, [X] ++ Args).

test_topic_expect_match(X, List) ->
    lists:foreach(
      fun ({Key, Expected}) ->
              BinKey = list_to_binary(Key),
              Message = rabbit_basic:message(X#exchange.name, BinKey,
                                             #'P_basic'{}, <<>>),
              Res = rabbit_exchange_type_topic:route(
                      X, #delivery{mandatory = false,
                                   sender    = self(),
                                   message   = Message}),
              ExpectedRes = lists:map(
                              fun (Q) -> #resource{virtual_host = <<"/">>,
                                                   kind = queue,
                                                   name = list_to_binary(Q)}
                              end, Expected),
              true = (lists:usort(ExpectedRes) =:= lists:usort(Res))
      end, List).

%% ---------------------------------------------------------------------------
%% Unordered tests (originally from rabbit_tests.erl).
%% ---------------------------------------------------------------------------

confirms(Config) ->
    passed = rabbit_ct_broker_helpers:rpc(Config, 0,
      ?MODULE, confirms1, [Config]).

confirms1(_Config) ->
    {_Writer, Ch} = test_spawn(),
    DeclareBindDurableQueue =
        fun() ->
                rabbit_channel:do(Ch, #'queue.declare'{durable = true}),
                receive #'queue.declare_ok'{queue = Q0} ->
                        rabbit_channel:do(Ch, #'queue.bind'{
                                                 queue = Q0,
                                                 exchange = <<"amq.direct">>,
                                                 routing_key = "confirms-magic" }),
                        receive #'queue.bind_ok'{} -> Q0
                        after ?TIMEOUT -> throw(failed_to_bind_queue)
                        end
                after ?TIMEOUT -> throw(failed_to_declare_queue)
                end
        end,
    %% Declare and bind two queues
    QName1 = DeclareBindDurableQueue(),
    QName2 = DeclareBindDurableQueue(),
    %% Get the first one's pid (we'll crash it later)
    {ok, Q1} = rabbit_amqqueue:lookup(rabbit_misc:r(<<"/">>, queue, QName1)),
    QPid1 = Q1#amqqueue.pid,
    %% Enable confirms
    rabbit_channel:do(Ch, #'confirm.select'{}),
    receive
        #'confirm.select_ok'{} -> ok
    after ?TIMEOUT -> throw(failed_to_enable_confirms)
    end,
    %% Publish a message
    rabbit_channel:do(Ch, #'basic.publish'{exchange = <<"amq.direct">>,
                                           routing_key = "confirms-magic"
                                          },
                      rabbit_basic:build_content(
                        #'P_basic'{delivery_mode = 2}, <<"">>)),
    %% We must not kill the queue before the channel has processed the
    %% 'publish'.
    ok = rabbit_channel:flush(Ch),
    %% Crash the queue
    QPid1 ! boom,
    %% Wait for a nack
    receive
        #'basic.nack'{} -> ok;
        #'basic.ack'{}  -> throw(received_ack_instead_of_nack)
    after ?TIMEOUT-> throw(did_not_receive_nack)
    end,
    receive
        #'basic.ack'{} -> throw(received_ack_when_none_expected)
    after 1000 -> ok
    end,
    %% Cleanup
    rabbit_channel:do(Ch, #'queue.delete'{queue = QName2}),
    receive
        #'queue.delete_ok'{} -> ok
    after ?TIMEOUT -> throw(failed_to_cleanup_queue)
    end,
    unlink(Ch),
    ok = rabbit_channel:shutdown(Ch),

    passed.

gen_server2_with_state(Config) ->
    passed = rabbit_ct_broker_helpers:rpc(Config, 0,
      ?MODULE, gen_server2_with_state1, [Config]).

gen_server2_with_state1(_Config) ->
    fhc_state = gen_server2:with_state(file_handle_cache,
                                       fun (S) -> element(1, S) end),
    passed.

mcall(Config) ->
    passed = rabbit_ct_broker_helpers:rpc(Config, 0,
      ?MODULE, mcall1, [Config]).

mcall1(_Config) ->
    P1 = spawn(fun gs2_test_listener/0),
    register(foo, P1),
    global:register_name(gfoo, P1),

    P2 = spawn(fun() -> exit(bang) end),
    %% ensure P2 is dead (ignore the race setting up the monitor)
    await_exit(P2),

    P3 = spawn(fun gs2_test_crasher/0),

    %% since P2 crashes almost immediately and P3 after receiving its first
    %% message, we have to spawn a few more processes to handle the additional
    %% cases we're interested in here
    register(baz, spawn(fun gs2_test_crasher/0)),
    register(bog, spawn(fun gs2_test_crasher/0)),
    global:register_name(gbaz, spawn(fun gs2_test_crasher/0)),

    NoNode = rabbit_nodes:make("nonode"),

    Targets =
        %% pids
        [P1, P2, P3]
        ++
        %% registered names
        [foo, bar, baz]
        ++
        %% {Name, Node} pairs
        [{foo, node()}, {bar, node()}, {bog, node()}, {foo, NoNode}]
        ++
        %% {global, Name}
        [{global, gfoo}, {global, gbar}, {global, gbaz}],

    GoodResults = [{D, goodbye} || D <- [P1, foo,
                                         {foo, node()},
                                         {global, gfoo}]],

    BadResults  = [{P2,             noproc},   % died before use
                   {P3,             boom},     % died on first use
                   {bar,            noproc},   % never registered
                   {baz,            boom},     % died on first use
                   {{bar, node()},  noproc},   % never registered
                   {{bog, node()},  boom},     % died on first use
                   {{foo, NoNode},  nodedown}, % invalid node
                   {{global, gbar}, noproc},   % never registered globally
                   {{global, gbaz}, boom}],    % died on first use

    {Replies, Errors} = gen_server2:mcall([{T, hello} || T <- Targets]),
    true = lists:sort(Replies) == lists:sort(GoodResults),
    true = lists:sort(Errors)  == lists:sort(BadResults),

    %% cleanup (ignore the race setting up the monitor)
    P1 ! stop,
    await_exit(P1),
    passed.

await_exit(Pid) ->
    MRef = erlang:monitor(process, Pid),
    receive
        {'DOWN', MRef, _, _, _} -> ok
    end.

gs2_test_crasher() ->
    receive
        {'$gen_call', _From, hello} -> exit(boom)
    end.

gs2_test_listener() ->
    receive
        {'$gen_call', From, hello} ->
            gen_server2:reply(From, goodbye),
            gs2_test_listener();
        stop ->
            ok
    end.

configurable_server_properties(Config) ->
    passed = rabbit_ct_broker_helpers:rpc(Config, 0,
      ?MODULE, configurable_server_properties1, [Config]).

configurable_server_properties1(_Config) ->
    %% List of the names of the built-in properties do we expect to find
    BuiltInPropNames = [<<"product">>, <<"version">>, <<"platform">>,
                        <<"copyright">>, <<"information">>],

    Protocol = rabbit_framing_amqp_0_9_1,

    %% Verify that the built-in properties are initially present
    ActualPropNames = [Key || {Key, longstr, _} <-
                                  rabbit_reader:server_properties(Protocol)],
    true = lists:all(fun (X) -> lists:member(X, ActualPropNames) end,
                     BuiltInPropNames),

    %% Get the initial server properties configured in the environment
    {ok, ServerProperties} = application:get_env(rabbit, server_properties),

    %% Helper functions
    ConsProp = fun (X) -> application:set_env(rabbit,
                                              server_properties,
                                              [X | ServerProperties]) end,
    IsPropPresent =
        fun (X) ->
                lists:member(X, rabbit_reader:server_properties(Protocol))
        end,

    %% Add a wholly new property of the simplified {KeyAtom, StringValue} form
    NewSimplifiedProperty = {NewHareKey, NewHareVal} = {hare, "soup"},
    ConsProp(NewSimplifiedProperty),
    %% Do we find hare soup, appropriately formatted in the generated properties?
    ExpectedHareImage = {list_to_binary(atom_to_list(NewHareKey)),
                         longstr,
                         list_to_binary(NewHareVal)},
    true = IsPropPresent(ExpectedHareImage),

    %% Add a wholly new property of the {BinaryKey, Type, Value} form
    %% and check for it
    NewProperty = {<<"new-bin-key">>, signedint, -1},
    ConsProp(NewProperty),
    %% Do we find the new property?
    true = IsPropPresent(NewProperty),

    %% Add a property that clobbers a built-in, and verify correct clobbering
    {NewVerKey, NewVerVal} = NewVersion = {version, "X.Y.Z."},
    {BinNewVerKey, BinNewVerVal} = {list_to_binary(atom_to_list(NewVerKey)),
                                    list_to_binary(NewVerVal)},
    ConsProp(NewVersion),
    ClobberedServerProps = rabbit_reader:server_properties(Protocol),
    %% Is the clobbering insert present?
    true = IsPropPresent({BinNewVerKey, longstr, BinNewVerVal}),
    %% Is the clobbering insert the only thing with the clobbering key?
    [{BinNewVerKey, longstr, BinNewVerVal}] =
        [E || {K, longstr, _V} = E <- ClobberedServerProps, K =:= BinNewVerKey],

    application:set_env(rabbit, server_properties, ServerProperties),
    passed.

set_disk_free_limit_command(Config) ->
    passed = rabbit_ct_broker_helpers:rpc(Config, 0,
      ?MODULE, set_disk_free_limit_command1, [Config]).

set_disk_free_limit_command1(_Config) ->
    rabbit_disk_monitor:set_disk_free_limit("2000kiB"),
    2048000 = rabbit_disk_monitor:get_disk_free_limit(),

    %% Use an integer
    rabbit_disk_monitor:set_disk_free_limit({mem_relative, 1}),
    disk_free_limit_to_total_memory_ratio_is(1),

    %% Use a float
    rabbit_disk_monitor:set_disk_free_limit({mem_relative, 1.5}),
    disk_free_limit_to_total_memory_ratio_is(1.5),

    rabbit_disk_monitor:set_disk_free_limit("50MB"),
    passed.

disk_free_limit_to_total_memory_ratio_is(MemRatio) ->
    ExpectedLimit = MemRatio * vm_memory_monitor:get_total_memory(),
    % Total memory is unstable, so checking order
    true = ExpectedLimit/rabbit_disk_monitor:get_disk_free_limit() < 1.2,
    true = ExpectedLimit/rabbit_disk_monitor:get_disk_free_limit() > 0.98.

set_vm_memory_high_watermark_command(Config) ->
    rabbit_ct_broker_helpers:rpc(Config, 0,
      ?MODULE, set_vm_memory_high_watermark_command1, [Config]).

set_vm_memory_high_watermark_command1(_Config) ->
    MemLimitRatio = 1.0,
    MemTotal = vm_memory_monitor:get_total_memory(),

    vm_memory_monitor:set_vm_memory_high_watermark(MemLimitRatio),
    MemLimit = vm_memory_monitor:get_memory_limit(),
    case MemLimit of
        MemTotal -> ok;
        _        -> MemTotalToMemLimitRatio = MemLimit * 100.0 / MemTotal / 100,
                    ct:fail(
                        "Expected memory high watermark to be ~p (~s), but it was ~p (~.1f)",
                        [MemTotal, MemLimitRatio, MemLimit, MemTotalToMemLimitRatio]
                    )
    end.

max_length_bytes_drop_head(Config) ->
    max_length_bytes_drop_head(Config, [{<<"x-overflow">>, longstr, <<"drop-head">>}]).

max_length_bytes_default(Config) ->
    max_length_bytes_drop_head(Config, []).

max_length_bytes_drop_head(Config, ExtraArgs) ->
    {_Conn, Ch} = rabbit_ct_client_helpers:open_connection_and_channel(Config, 0),
    Args = ?config(queue_args, Config),
    Durable = ?config(queue_durable, Config),
    QName = ?config(queue_name, Config),

    MaxLengthBytesArgs = [{<<"x-max-length-bytes">>, long, 100}],
    #'queue.declare_ok'{} = amqp_channel:call(Ch, #'queue.declare'{queue = QName, arguments = MaxLengthBytesArgs ++ Args ++ ExtraArgs, durable = Durable}),

    %% 80 bytes payload
    Payload1 = << <<"1">> || _ <- lists:seq(1, 80) >>,
    Payload2 = << <<"2">> || _ <- lists:seq(1, 80) >>,
    Payload3 = << <<"3">> || _ <- lists:seq(1, 80) >>,
    check_max_length_drops_head(Config, QName, Ch, Payload1, Payload2, Payload3).

max_length_drop_head(Config) ->
    max_length_drop_head(Config, [{<<"x-overflow">>, longstr, <<"drop-head">>}]).

max_length_default(Config) ->
    %% Defaults to drop_head
    max_length_drop_head(Config, []).

max_length_drop_head(Config, ExtraArgs) ->
    {_Conn, Ch} = rabbit_ct_client_helpers:open_connection_and_channel(Config, 0),
    Args = ?config(queue_args, Config),
    Durable = ?config(queue_durable, Config),
    QName = ?config(queue_name, Config),
    
    MaxLengthArgs = [{<<"x-max-length">>, long, 1}],
    #'queue.declare_ok'{} = amqp_channel:call(Ch, #'queue.declare'{queue = QName, arguments = MaxLengthArgs ++ Args ++ ExtraArgs, durable = Durable}),

    check_max_length_drops_head(Config, QName, Ch, <<"1">>, <<"2">>, <<"3">>).

max_length_reject_confirm(Config) ->
    {_Conn, Ch} = rabbit_ct_client_helpers:open_connection_and_channel(Config, 0),
    Args = ?config(queue_args, Config),
    QName = ?config(queue_name, Config),
    Durable = ?config(queue_durable, Config),
    MaxLengthArgs = [{<<"x-max-length">>, long, 1}],
    OverflowArgs = [{<<"x-overflow">>, longstr, <<"reject-publish">>}],
    #'queue.declare_ok'{} = amqp_channel:call(Ch, #'queue.declare'{queue = QName, arguments = MaxLengthArgs ++ OverflowArgs ++ Args, durable = Durable}),
    #'confirm.select_ok'{} = amqp_channel:call(Ch, #'confirm.select'{}),
    check_max_length_drops_publish(Config, QName, Ch, <<"1">>, <<"2">>, <<"3">>),
    check_max_length_rejects(Config, QName, Ch, <<"1">>, <<"2">>, <<"3">>).

max_length_bytes_reject_confirm(Config) ->
    {_Conn, Ch} = rabbit_ct_client_helpers:open_connection_and_channel(Config, 0),
    Args = ?config(queue_args, Config),
    QNameBytes = ?config(queue_name, Config),
    Durable = ?config(queue_durable, Config),
    MaxLengthBytesArgs = [{<<"x-max-length-bytes">>, long, 100}],
    OverflowArgs = [{<<"x-overflow">>, longstr, <<"reject-publish">>}],
    #'queue.declare_ok'{} = amqp_channel:call(Ch, #'queue.declare'{queue = QNameBytes, arguments = MaxLengthBytesArgs ++ OverflowArgs ++ Args, durable = Durable}),
    #'confirm.select_ok'{} = amqp_channel:call(Ch, #'confirm.select'{}),

    %% 80 bytes payload
    Payload1 = << <<"1">> || _ <- lists:seq(1, 80) >>,
    Payload2 = << <<"2">> || _ <- lists:seq(1, 80) >>,
    Payload3 = << <<"3">> || _ <- lists:seq(1, 80) >>,

    check_max_length_drops_publish(Config, QNameBytes, Ch, Payload1, Payload2, Payload3),
    check_max_length_rejects(Config, QNameBytes, Ch, Payload1, Payload2, Payload3).

max_length_drop_publish(Config) ->
    {_Conn, Ch} = rabbit_ct_client_helpers:open_connection_and_channel(Config, 0),
    Args = ?config(queue_args, Config),
    Durable = ?config(queue_durable, Config),
    QName = ?config(queue_name, Config),
    MaxLengthArgs = [{<<"x-max-length">>, long, 1}],
    OverflowArgs = [{<<"x-overflow">>, longstr, <<"reject-publish">>}],
    #'queue.declare_ok'{} = amqp_channel:call(Ch, #'queue.declare'{queue = QName, arguments = MaxLengthArgs ++ OverflowArgs ++ Args, durable = Durable}),
    %% If confirms are not enable, publishes will still be dropped in reject-publish mode.
    check_max_length_drops_publish(Config, QName, Ch, <<"1">>, <<"2">>, <<"3">>).

max_length_drop_publish_requeue(Config) ->
    {_Conn, Ch} = rabbit_ct_client_helpers:open_connection_and_channel(Config, 0),
    Args = ?config(queue_args, Config),
    Durable = ?config(queue_durable, Config),
    QName = ?config(queue_name, Config),
    MaxLengthArgs = [{<<"x-max-length">>, long, 1}],
    OverflowArgs = [{<<"x-overflow">>, longstr, <<"reject-publish">>}],
    #'queue.declare_ok'{} = amqp_channel:call(Ch, #'queue.declare'{queue = QName, arguments = MaxLengthArgs ++ OverflowArgs ++ Args, durable = Durable}),
    %% If confirms are not enable, publishes will still be dropped in reject-publish mode.
    check_max_length_requeue(Config, QName, Ch, <<"1">>, <<"2">>).

check_max_length_requeue(Config, QName, Ch, Payload1, Payload2) ->
    sync_mirrors(QName, Config),
    #'basic.get_empty'{} = amqp_channel:call(Ch, #'basic.get'{queue = QName}),
    %% A single message is published and consumed
    amqp_channel:call(Ch, #'basic.publish'{routing_key = QName}, #amqp_msg{payload = Payload1}),
    wait_for_consensus(QName, Config),
    {#'basic.get_ok'{delivery_tag = DeliveryTag},
     #amqp_msg{payload = Payload1}} = amqp_channel:call(Ch, #'basic.get'{queue = QName}),
    #'basic.get_empty'{} = amqp_channel:call(Ch, #'basic.get'{queue = QName}),

    %% Another message is published
    amqp_channel:call(Ch, #'basic.publish'{routing_key = QName}, #amqp_msg{payload = Payload2}),
    wait_for_consensus(QName, Config),
    amqp_channel:cast(Ch, #'basic.nack'{delivery_tag = DeliveryTag,
                                        multiple     = false,
                                        requeue      = true}),
    wait_for_consensus(QName, Config),
    {#'basic.get_ok'{}, #amqp_msg{payload = Payload1}} = amqp_channel:call(Ch, #'basic.get'{queue = QName}),
    {#'basic.get_ok'{}, #amqp_msg{payload = Payload2}} = amqp_channel:call(Ch, #'basic.get'{queue = QName}),
    #'basic.get_empty'{} = amqp_channel:call(Ch, #'basic.get'{queue = QName}).

max_length_bytes_drop_publish(Config) ->
    {_Conn, Ch} = rabbit_ct_client_helpers:open_connection_and_channel(Config, 0),
    Args = ?config(queue_args, Config),
    Durable = ?config(queue_durable, Config),
    QNameBytes = ?config(queue_name, Config),
    MaxLengthBytesArgs = [{<<"x-max-length-bytes">>, long, 100}],
    OverflowArgs = [{<<"x-overflow">>, longstr, <<"reject-publish">>}],
    #'queue.declare_ok'{} = amqp_channel:call(Ch, #'queue.declare'{queue = QNameBytes, arguments = MaxLengthBytesArgs ++ OverflowArgs ++ Args, durable = Durable}),

    %% 80 bytes payload
    Payload1 = << <<"1">> || _ <- lists:seq(1, 80) >>,
    Payload2 = << <<"2">> || _ <- lists:seq(1, 80) >>,
    Payload3 = << <<"3">> || _ <- lists:seq(1, 80) >>,

    check_max_length_drops_publish(Config, QNameBytes, Ch, Payload1, Payload2, Payload3).

check_max_length_drops_publish(Config, QName, Ch, Payload1, Payload2, Payload3) ->
    sync_mirrors(QName, Config),
    #'basic.get_empty'{} = amqp_channel:call(Ch, #'basic.get'{queue = QName}),
    %% A single message is published and consumed
    amqp_channel:call(Ch, #'basic.publish'{routing_key = QName}, #amqp_msg{payload = Payload1}),
    wait_for_consensus(QName, Config),
    {#'basic.get_ok'{}, #amqp_msg{payload = Payload1}} = amqp_channel:call(Ch, #'basic.get'{queue = QName}),
    #'basic.get_empty'{} = amqp_channel:call(Ch, #'basic.get'{queue = QName}),

    %% Message 2 is dropped, message 1 stays
    amqp_channel:call(Ch, #'basic.publish'{routing_key = QName}, #amqp_msg{payload = Payload1}),
    wait_for_consensus(QName, Config),
    amqp_channel:call(Ch, #'basic.publish'{routing_key = QName}, #amqp_msg{payload = Payload2}),
    wait_for_consensus(QName, Config),
    {#'basic.get_ok'{}, #amqp_msg{payload = Payload1}} = amqp_channel:call(Ch, #'basic.get'{queue = QName}),
    #'basic.get_empty'{} = amqp_channel:call(Ch, #'basic.get'{queue = QName}),

    %% Messages 2 and 3 are dropped, message 1 stays
    amqp_channel:call(Ch, #'basic.publish'{routing_key = QName}, #amqp_msg{payload = Payload1}),
    wait_for_consensus(QName, Config),
    amqp_channel:call(Ch, #'basic.publish'{routing_key = QName}, #amqp_msg{payload = Payload2}),
    wait_for_consensus(QName, Config),
    amqp_channel:call(Ch, #'basic.publish'{routing_key = QName}, #amqp_msg{payload = Payload3}),
    wait_for_consensus(QName, Config),
    {#'basic.get_ok'{}, #amqp_msg{payload = Payload1}} = amqp_channel:call(Ch, #'basic.get'{queue = QName}),
    #'basic.get_empty'{} = amqp_channel:call(Ch, #'basic.get'{queue = QName}).

wait_for_consensus(QName, Config) ->
    case lists:keyfind(<<"x-queue-type">>, 1, ?config(queue_args, Config)) of
        {_, _, <<"quorum">>} ->
            Server = rabbit_ct_broker_helpers:get_node_config(Config, 0, nodename),
            RaName = binary_to_atom(<<"%2F_", QName/binary>>, utf8),
            {ok, _, _} = ra:members({RaName, Server});
        _ ->
            ok
    end.

check_max_length_rejects(Config, QName, Ch, Payload1, Payload2, Payload3) ->
    sync_mirrors(QName, Config),
    amqp_channel:register_confirm_handler(Ch, self()),
    flush(),
    #'basic.get_empty'{} = amqp_channel:call(Ch, #'basic.get'{queue = QName}),
    %% First message can be enqueued and acks
    amqp_channel:call(Ch, #'basic.publish'{routing_key = QName}, #amqp_msg{payload = Payload1}),
    receive #'basic.ack'{} -> ok
    after 1000 -> error(expected_ack)
    end,

    %% The message cannot be enqueued and nacks
    amqp_channel:call(Ch, #'basic.publish'{routing_key = QName}, #amqp_msg{payload = Payload2}),
    receive #'basic.nack'{} -> ok
    after 1000 -> error(expected_nack)
    end,

    %% The message cannot be enqueued and nacks
    amqp_channel:call(Ch, #'basic.publish'{routing_key = QName}, #amqp_msg{payload = Payload3}),
    receive #'basic.nack'{} -> ok
    after 1000 -> error(expected_nack)
    end,

    {#'basic.get_ok'{}, #amqp_msg{payload = Payload1}} = amqp_channel:call(Ch, #'basic.get'{queue = QName}),

    %% Now we can publish message 2.
    amqp_channel:call(Ch, #'basic.publish'{routing_key = QName}, #amqp_msg{payload = Payload2}),
    receive #'basic.ack'{} -> ok
    after 1000 -> error(expected_ack)
    end,

    {#'basic.get_ok'{}, #amqp_msg{payload = Payload2}} = amqp_channel:call(Ch, #'basic.get'{queue = QName}).

check_max_length_drops_head(Config, QName, Ch, Payload1, Payload2, Payload3) ->
    sync_mirrors(QName, Config),
    #'basic.get_empty'{} = amqp_channel:call(Ch, #'basic.get'{queue = QName}),
    %% A single message is published and consumed
    amqp_channel:call(Ch, #'basic.publish'{routing_key = QName}, #amqp_msg{payload = Payload1}),
    {#'basic.get_ok'{}, #amqp_msg{payload = Payload1}} = amqp_channel:call(Ch, #'basic.get'{queue = QName}),
    #'basic.get_empty'{} = amqp_channel:call(Ch, #'basic.get'{queue = QName}),

    %% Message 1 is replaced by message 2
    amqp_channel:call(Ch, #'basic.publish'{routing_key = QName}, #amqp_msg{payload = Payload1}),
    amqp_channel:call(Ch, #'basic.publish'{routing_key = QName}, #amqp_msg{payload = Payload2}),
    {#'basic.get_ok'{}, #amqp_msg{payload = Payload2}} = amqp_channel:call(Ch, #'basic.get'{queue = QName}),
    #'basic.get_empty'{} = amqp_channel:call(Ch, #'basic.get'{queue = QName}),

    %% Messages 1 and 2 are replaced
    amqp_channel:call(Ch, #'basic.publish'{routing_key = QName}, #amqp_msg{payload = Payload1}),
    amqp_channel:call(Ch, #'basic.publish'{routing_key = QName}, #amqp_msg{payload = Payload2}),
    amqp_channel:call(Ch, #'basic.publish'{routing_key = QName}, #amqp_msg{payload = Payload3}),
    {#'basic.get_ok'{}, #amqp_msg{payload = Payload3}} = amqp_channel:call(Ch, #'basic.get'{queue = QName}),
    #'basic.get_empty'{} = amqp_channel:call(Ch, #'basic.get'{queue = QName}).

sync_mirrors(QName, Config) ->
    case ?config(is_mirrored, Config) of
        true ->
            rabbit_ct_broker_helpers:rabbitmqctl(Config, 0, [<<"sync_queue">>, QName]);
        _ -> ok
    end.

gen_binary_mb(N) ->
    B1M = << <<"_">> || _ <- lists:seq(1, 1024 * 1024) >>,
    << B1M || _ <- lists:seq(1, N) >>.

assert_channel_alive(Ch) ->
    amqp_channel:call(Ch, #'basic.publish'{routing_key = <<"nope">>},
                          #amqp_msg{payload = <<"HI">>}).

assert_channel_fail_max_size(Ch, Monitor) ->
    receive
        {'DOWN', Monitor, process, Ch,
            {shutdown,
                {server_initiated_close, 406, _Error}}} ->
            ok
    after ?TIMEOUT_CHANNEL_EXCEPTION ->
        error({channel_exception_expected, max_message_size})
    end.

max_message_size(Config) ->
    Binary2M  = gen_binary_mb(2),
    Binary4M  = gen_binary_mb(4),
    Binary6M  = gen_binary_mb(6),
    Binary10M = gen_binary_mb(10),

    Size2Mb = 1024 * 1024 * 2,
    Size2Mb = byte_size(Binary2M),

    rabbit_ct_broker_helpers:rpc(Config, 0,
                                 application, set_env, [rabbit, max_message_size, 1024 * 1024 * 3]),

    {_, Ch} = rabbit_ct_client_helpers:open_connection_and_channel(Config, 0),

    %% Binary is whithin the max size limit
    amqp_channel:call(Ch, #'basic.publish'{routing_key = <<"none">>}, #amqp_msg{payload = Binary2M}),
    %% The channel process is alive
    assert_channel_alive(Ch),

    Monitor = monitor(process, Ch),
    amqp_channel:call(Ch, #'basic.publish'{routing_key = <<"none">>}, #amqp_msg{payload = Binary4M}),
    assert_channel_fail_max_size(Ch, Monitor),

    %% increase the limit
    rabbit_ct_broker_helpers:rpc(Config, 0,
                                 application, set_env, [rabbit, max_message_size, 1024 * 1024 * 8]),

    {_, Ch1} = rabbit_ct_client_helpers:open_connection_and_channel(Config, 0),

    amqp_channel:call(Ch1, #'basic.publish'{routing_key = <<"nope">>}, #amqp_msg{payload = Binary2M}),
    assert_channel_alive(Ch1),

    amqp_channel:call(Ch1, #'basic.publish'{routing_key = <<"nope">>}, #amqp_msg{payload = Binary4M}),
    assert_channel_alive(Ch1),

    amqp_channel:call(Ch1, #'basic.publish'{routing_key = <<"nope">>}, #amqp_msg{payload = Binary6M}),
    assert_channel_alive(Ch1),

    Monitor1 = monitor(process, Ch1),
    amqp_channel:call(Ch1, #'basic.publish'{routing_key = <<"none">>}, #amqp_msg{payload = Binary10M}),
    assert_channel_fail_max_size(Ch1, Monitor1),

    %% increase beyond the hard limit
    rabbit_ct_broker_helpers:rpc(Config, 0,
                                 application, set_env, [rabbit, max_message_size, 1024 * 1024 * 600]),
    Val = rabbit_ct_broker_helpers:rpc(Config, 0,
                                       rabbit_channel, get_max_message_size, []),

    ?assertEqual(?MAX_MSG_SIZE, Val).

%% ---------------------------------------------------------------------------
%% rabbitmqctl helpers.
%% ---------------------------------------------------------------------------

default_options() -> [{"-p", "/"}, {"-q", "false"}].

expand_options(As, Bs) ->
    lists:foldl(fun({K, _}=A, R) ->
                        case proplists:is_defined(K, R) of
                            true -> R;
                            false -> [A | R]
                        end
                end, Bs, As).

flush() ->
    receive _ -> flush()
    after 10 -> ok
    end.<|MERGE_RESOLUTION|>--- conflicted
+++ resolved
@@ -66,22 +66,16 @@
           set_vm_memory_high_watermark_command,
           topic_matching,
           {queue_max_length, [], [
-<<<<<<< HEAD
                                   {max_length_classic, [], MaxLengthTests},
                                   {max_length_quorum, [], MaxLengthTests},
                                   {max_length_mirrored, [], MaxLengthTests}]}
-                                   ]}
-=======
-            {max_length_simple, [], MaxLengthTests},
-            {max_length_mirrored, [], MaxLengthTests}]},
+                                 ]},
           max_message_size
-        ]}
->>>>>>> be0d2879
     ].
 
 suite() ->
     [
-      {timetrap, {seconds, 30}}
+      {timetrap, {seconds, 60}}
     ].
 
 %% -------------------------------------------------------------------
