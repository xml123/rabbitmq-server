--- conflicted
+++ resolved
@@ -451,22 +451,13 @@
     ok.
 
 create_tables() ->
-<<<<<<< HEAD
-    lists:foreach(fun ({Tab, TabArgs}) ->
-                          TabArgs1 = proplists:delete(match, TabArgs),
-                          case mnesia:create_table(Tab, TabArgs1) of
+    lists:foreach(fun ({Tab, TabDef}) ->
+                          TabDef1 = proplists:delete(match, TabDef),
+                          case mnesia:create_table(Tab, TabDef1) of
                               {atomic, ok} -> ok;
                               {aborted, Reason} ->
                                   throw({error, {table_creation_failed,
-                                                 Tab, TabArgs1, Reason}})
-=======
-    lists:foreach(fun ({Tab, TabDef}) ->
-                          case mnesia:create_table(Tab, TabDef) of
-                              {atomic, ok} -> ok;
-                              {aborted, Reason} ->
-                                  throw({error, {table_creation_failed,
-                                                 Tab, TabDef, Reason}})
->>>>>>> f9b8ae67
+                                                 Tab, TabDef1, Reason}})
                           end
                   end,
                   table_definitions()),
