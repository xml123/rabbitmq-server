--- conflicted
+++ resolved
@@ -926,16 +926,11 @@
     [rabbit_quorum_queue:delete_immediately(QPid) || QPid <- Quorum],
     ok.
 
-<<<<<<< HEAD
-
 delete(#amqqueue{ type = quorum, pid = QPid} = Q,
        IfUnused, IfEmpty, ActingUser, QueueStates0) ->
     {ok, Msgs} = rabbit_quorum_queue:delete(Q, IfUnused, IfEmpty, ActingUser),
     {ok, Msgs, maps:remove(QPid, QueueStates0)};
-delete(#amqqueue{ pid = QPid }, IfUnused, IfEmpty, ActingUser, _QueueStates0) ->
-    delegate:invoke(QPid, {gen_server2, call, [{delete, IfUnused, IfEmpty, ActingUser}, infinity]}).
-=======
-delete(Q, IfUnused, IfEmpty, ActingUser) ->
+delete(Q, IfUnused, IfEmpty, ActingUser, _QueueState) ->
     case wait_for_promoted_or_stopped(Q) of
         {promoted, #amqqueue{pid = QPid}} ->
             delegate:invoke(QPid, {gen_server2, call, [{delete, IfUnused, IfEmpty, ActingUser}, infinity]});
@@ -984,7 +979,6 @@
         {error, not_found} ->
             {error, not_found}
     end.
->>>>>>> 40053088
 
 delete_crashed(Q) ->
     delete_crashed(Q, ?INTERNAL_USER).
@@ -1271,33 +1265,6 @@
     end.
 
 on_node_down(Node) ->
-<<<<<<< HEAD
-    rabbit_misc:execute_mnesia_tx_with_tail(
-      fun () -> QsDels =
-                    qlc:e(qlc:q([{QName, delete_queue(QName)} ||
-                                  #amqqueue{name = QName, pid = Pid} =
-                                  Q <- mnesia:table(rabbit_queue),
-                                    is_local_to_node(Pid, Node) andalso
-                                    not is_queue_process_alive(Pid) andalso
-                                    (not rabbit_amqqueue:is_mirrored(Q) orelse
-                                     rabbit_amqqueue:is_dead_exclusive(Q))])),
-                {Qs, Dels} = lists:unzip(QsDels),
-                T = rabbit_binding:process_deletions(
-                      lists:foldl(fun rabbit_binding:combine_deletions/2,
-                                  rabbit_binding:new_deletions(), Dels),
-                      ?INTERNAL_USER),
-                fun () ->
-                        T(),
-                        lists:foreach(
-                          fun(QName) ->
-                                  rabbit_core_metrics:queue_deleted(QName),
-                                  ok = rabbit_event:notify(queue_deleted,
-                                                           [{name, QName},
-                                                            {user, ?INTERNAL_USER}])
-                          end, Qs)
-                end
-      end).
-=======
     {QueueNames, QueueDeletions} = delete_queues_on_node_down(Node),
     notify_queue_binding_deletions(QueueDeletions),
     rabbit_core_metrics:queues_deleted(QueueNames),
@@ -1310,7 +1277,6 @@
           fun () -> [{Queue, delete_queue(Queue)} || Queue <- Queues] end
         ) || Queues <- partition_queues(queues_to_delete_when_node_down(Node))
     ])).
->>>>>>> 40053088
 
 delete_queue(QueueName) ->
     ok = mnesia:delete({rabbit_queue, QueueName}),
@@ -1333,12 +1299,17 @@
     rabbit_misc:execute_mnesia_transaction(fun () ->
         qlc:e(qlc:q([QName ||
             #amqqueue{name = QName, pid = Pid} = Q <- mnesia:table(rabbit_queue),
-                node(Pid) == NodeDown andalso
-                not rabbit_mnesia:is_process_alive(Pid) andalso
+                qnode(Pid) == NodeDown andalso
+                not rabbit_mnesia:is_process_alive(qpid(Pid)) andalso
                 (not rabbit_amqqueue:is_mirrored(Q) orelse
                 rabbit_amqqueue:is_dead_exclusive(Q))]
         ))
     end).
+
+qpid(P) when is_pid(P) ->
+    P;
+qpid({Name, _}) ->
+    whereis(Name).
 
 notify_queue_binding_deletions(QueueDeletions) ->
     rabbit_misc:execute_mnesia_tx_with_tail(
