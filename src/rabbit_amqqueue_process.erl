--- conflicted
+++ resolved
@@ -93,10 +93,6 @@
 
 init(Q) ->
     ?LOGDEBUG("Queue starting - ~p~n", [Q]),
-    case Q#amqqueue.exclusive_owner of
-        none      -> ok;
-        ReaderPid -> erlang:monitor(process, ReaderPid)
-    end,
     {ok, #q{q = Q,
             exclusive_consumer = none,
             has_had_consumers = false,
@@ -720,15 +716,16 @@
                         [{Message, true} || Message <- Messages], State))
     end.
 
-<<<<<<< HEAD
-=======
-handle_cast({init, Recover}, State = #q{message_buffer = undefined}) ->
+handle_cast({init, Recover}, State = #q{message_buffer = undefined, q = Q}) ->
+    case Q#amqqueue.exclusive_owner of
+        none      -> ok;
+        ReaderPid -> erlang:monitor(process, ReaderPid)
+    end,
     Messages = case Recover of
                    true  -> rabbit_persister:queue_content(qname(State));
                    false -> []
                end,
     noreply(State#q{message_buffer = queue:from_list(Messages)});
->>>>>>> b57ebc9d
 
 handle_cast({deliver, Txn, Message, ChPid}, State) ->
     %% Asynchronous, non-"mandatory", non-"immediate" deliver mode.
@@ -757,24 +754,6 @@
     record_current_channel_tx(ChPid, none),
     noreply(State);
 
-<<<<<<< HEAD
-handle_cast({redeliver, Messages}, State) ->
-    noreply(deliver_or_enqueue_n(Messages, State));
-=======
-handle_cast({requeue, MsgIds, ChPid}, State) ->
-    case lookup_ch(ChPid) of
-        not_found ->
-            rabbit_log:warning("Ignoring requeue from unknown ch: ~p~n",
-                               [ChPid]),
-            noreply(State);
-        C = #cr{unacked_messages = UAM} ->
-            {Messages, NewUAM} = collect_messages(MsgIds, UAM),
-            store_ch_record(C#cr{unacked_messages = NewUAM}),
-            noreply(deliver_or_enqueue_n(
-                      [{Message, true} || Message <- Messages], State))
-    end;
->>>>>>> b57ebc9d
-
 handle_cast({unblock, ChPid}, State) ->
     noreply(
       possibly_unblock(State, ChPid,
