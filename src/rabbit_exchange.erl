%% The contents of this file are subject to the Mozilla Public License
%% Version 1.1 (the "License"); you may not use this file except in
%% compliance with the License. You may obtain a copy of the License
%% at http://www.mozilla.org/MPL/
%%
%% Software distributed under the License is distributed on an "AS IS"
%% basis, WITHOUT WARRANTY OF ANY KIND, either express or implied. See
%% the License for the specific language governing rights and
%% limitations under the License.
%%
%% The Original Code is RabbitMQ.
%%
%% The Initial Developer of the Original Code is VMware, Inc.
%% Copyright (c) 2007-2011 VMware, Inc.  All rights reserved.
%%

-module(rabbit_exchange).
-include("rabbit.hrl").
-include("rabbit_framing.hrl").

-export([recover/0, callback/3, declare/6,
         assert_equivalence/6, assert_args_equivalence/2, check_type/1,
         lookup/1, lookup_or_die/1, list/1,
         info_keys/0, info/1, info/2, info_all/1, info_all/2,
         publish/2, delete/2]).
%% these must be run inside a mnesia tx
-export([maybe_auto_delete/1, serial/1]).

%%----------------------------------------------------------------------------

-ifdef(use_specs).

-export_type([name/0, type/0]).

-type(name() :: rabbit_types:r('exchange')).
-type(type() :: atom()).
-type(fun_name() :: atom()).

-spec(recover/0 :: () -> [name()]).
-spec(callback/3:: (rabbit_types:exchange(), fun_name(), [any()]) -> 'ok').
-spec(declare/6 ::
        (name(), type(), boolean(), boolean(), boolean(),
         rabbit_framing:amqp_table())
        -> rabbit_types:exchange()).
-spec(check_type/1 ::
        (binary()) -> atom() | rabbit_types:connection_exit()).
-spec(assert_equivalence/6 ::
        (rabbit_types:exchange(), atom(), boolean(), boolean(), boolean(),
         rabbit_framing:amqp_table())
        -> 'ok' | rabbit_types:connection_exit()).
-spec(assert_args_equivalence/2 ::
        (rabbit_types:exchange(), rabbit_framing:amqp_table())
        -> 'ok' | rabbit_types:connection_exit()).
-spec(lookup/1 ::
        (name()) -> rabbit_types:ok(rabbit_types:exchange()) |
                    rabbit_types:error('not_found')).
-spec(lookup_or_die/1 ::
        (name()) -> rabbit_types:exchange() |
                    rabbit_types:channel_exit()).
-spec(list/1 :: (rabbit_types:vhost()) -> [rabbit_types:exchange()]).
-spec(info_keys/0 :: () -> rabbit_types:info_keys()).
-spec(info/1 :: (rabbit_types:exchange()) -> rabbit_types:infos()).
-spec(info/2 ::
        (rabbit_types:exchange(), rabbit_types:info_keys())
        -> rabbit_types:infos()).
-spec(info_all/1 :: (rabbit_types:vhost()) -> [rabbit_types:infos()]).
-spec(info_all/2 ::(rabbit_types:vhost(), rabbit_types:info_keys())
                   -> [rabbit_types:infos()]).
-spec(publish/2 :: (rabbit_types:exchange(), rabbit_types:delivery())
                   -> {rabbit_router:routing_result(), [pid()]}).
-spec(delete/2 ::
        (name(), boolean())-> 'ok' |
                              rabbit_types:error('not_found') |
                              rabbit_types:error('in_use')).
-spec(maybe_auto_delete/1::
        (rabbit_types:exchange())
        -> 'not_deleted' | {'deleted', rabbit_binding:deletions()}).
-spec(serial/1:: (rabbit_types:exchange()) -> 'none' | pos_integer()).

-endif.

%%----------------------------------------------------------------------------

-define(INFO_KEYS, [name, type, durable, auto_delete, internal, arguments]).

recover() ->
<<<<<<< HEAD
    Xs = rabbit_misc:table_filter(
           fun (#exchange{name = XName}) ->
                   mnesia:read({rabbit_exchange, XName}) =:= []
           end,
           fun (X, Tx) ->
                   case Tx of
                       true  -> ok = mnesia:write(rabbit_exchange, X, write);
                       false -> ok
                   end,
                   rabbit_exchange:callback(X, create, [Tx, X])
           end,
           rabbit_durable_exchange),
=======
    Xs = rabbit_misc:table_fold(
           fun (X = #exchange{name = XName}, Acc) ->
                   case mnesia:read({rabbit_exchange, XName}) of
                  []  -> store(X),
                              [X | Acc];
                       [_] -> Acc
                   end
           end, [], rabbit_durable_exchange),
    rabbit_misc:execute_mnesia_transaction(
      fun () -> ok end,
      fun (ok, Tx) ->
              [rabbit_exchange:callback(X, create, [Tx, X]) || X <- Xs]
      end),
>>>>>>> 8e5b26a8
    [XName || #exchange{name = XName} <- Xs].

callback(#exchange{type = Type}, Fun, Args) ->
    apply(type_to_module(Type), Fun, Args).

declare(XName, Type, Durable, AutoDelete, Internal, Args) ->
    X = #exchange{name        = XName,
                  type        = Type,
                  durable     = Durable,
                  auto_delete = AutoDelete,
                  internal    = Internal,
                  arguments   = Args},
    XT = type_to_module(Type),
    %% We want to upset things if it isn't ok
    ok = XT:validate(X),
    rabbit_misc:execute_mnesia_transaction(
      fun () ->
              case mnesia:wread({rabbit_exchange, XName}) of
                  [] ->
                      store(X),
                      ok = case Durable of
                               true  -> mnesia:write(rabbit_durable_exchange,
                                                     X, write);
                               false -> ok
                           end,
                      {new, X};
                  [ExistingX] ->
                      {existing, ExistingX}
              end
      end,
      fun ({new, Exchange}, Tx) ->
              ok = XT:create(case Tx of
                                 true  -> transaction;
                                 false -> none
                             end, Exchange),
              rabbit_event:notify_if(not Tx, exchange_created, info(Exchange)),
              Exchange;
          ({existing, Exchange}, _Tx) ->
              Exchange;
          (Err, _Tx) ->
              Err
      end).

store(X = #exchange{name = Name, type = Type}) ->
    ok = mnesia:write(rabbit_exchange, X, write),
    case (type_to_module(Type)):serialise_events() of
        true  -> S = #exchange_serial{name = Name, next = 1},
                 ok = mnesia:write(rabbit_exchange_serial, S, write);
        false -> ok
    end.

%% Used with binaries sent over the wire; the type may not exist.
check_type(TypeBin) ->
    case rabbit_registry:binary_to_type(TypeBin) of
        {error, not_found} ->
            rabbit_misc:protocol_error(
              command_invalid, "unknown exchange type '~s'", [TypeBin]);
        T ->
            case rabbit_registry:lookup_module(exchange, T) of
                {error, not_found} -> rabbit_misc:protocol_error(
                                        command_invalid,
                                        "invalid exchange type '~s'", [T]);
                {ok, _Module}      -> T
            end
    end.

assert_equivalence(X = #exchange{ durable     = Durable,
                                  auto_delete = AutoDelete,
                                  internal    = Internal,
                                  type        = Type},
                   Type, Durable, AutoDelete, Internal, RequiredArgs) ->
    (type_to_module(Type)):assert_args_equivalence(X, RequiredArgs);
assert_equivalence(#exchange{ name = Name },
                   _Type, _Durable, _Internal, _AutoDelete, _Args) ->
    rabbit_misc:protocol_error(
      precondition_failed,
      "cannot redeclare ~s with different type, durable, "
      "internal or autodelete value",
      [rabbit_misc:rs(Name)]).

assert_args_equivalence(#exchange{ name = Name, arguments = Args },
                        RequiredArgs) ->
    %% The spec says "Arguments are compared for semantic
    %% equivalence".  The only arg we care about is
    %% "alternate-exchange".
    rabbit_misc:assert_args_equivalence(Args, RequiredArgs, Name,
                                        [<<"alternate-exchange">>]).

lookup(Name) ->
    rabbit_misc:dirty_read({rabbit_exchange, Name}).

lookup_or_die(Name) ->
    case lookup(Name) of
        {ok, X}            -> X;
        {error, not_found} -> rabbit_misc:not_found(Name)
    end.

list(VHostPath) ->
    mnesia:dirty_match_object(
      rabbit_exchange,
      #exchange{name = rabbit_misc:r(VHostPath, exchange), _ = '_'}).

info_keys() -> ?INFO_KEYS.

map(VHostPath, F) ->
    %% TODO: there is scope for optimisation here, e.g. using a
    %% cursor, parallelising the function invocation
    lists:map(F, list(VHostPath)).

infos(Items, X) -> [{Item, i(Item, X)} || Item <- Items].

i(name,        #exchange{name        = Name})       -> Name;
i(type,        #exchange{type        = Type})       -> Type;
i(durable,     #exchange{durable     = Durable})    -> Durable;
i(auto_delete, #exchange{auto_delete = AutoDelete}) -> AutoDelete;
i(internal,    #exchange{internal    = Internal})   -> Internal;
i(arguments,   #exchange{arguments   = Arguments})  -> Arguments;
i(Item, _) -> throw({bad_argument, Item}).

info(X = #exchange{}) -> infos(?INFO_KEYS, X).

info(X = #exchange{}, Items) -> infos(Items, X).

info_all(VHostPath) -> map(VHostPath, fun (X) -> info(X) end).

info_all(VHostPath, Items) -> map(VHostPath, fun (X) -> info(X, Items) end).

publish(X = #exchange{name = XName}, Delivery) ->
    rabbit_router:deliver(
      route(Delivery, {queue:from_list([X]), XName, []}),
      Delivery).

route(Delivery, {WorkList, SeenXs, QNames}) ->
    case queue:out(WorkList) of
        {empty, _WorkList} ->
            lists:usort(QNames);
        {{value, X = #exchange{type = Type}}, WorkList1} ->
            DstNames = process_alternate(
                         X, ((type_to_module(Type)):route(X, Delivery))),
            route(Delivery,
                  lists:foldl(fun process_route/2, {WorkList1, SeenXs, QNames},
                              DstNames))
    end.

process_alternate(#exchange{name = XName, arguments = Args}, []) ->
    case rabbit_misc:r_arg(XName, exchange, Args, <<"alternate-exchange">>) of
        undefined -> [];
        AName     -> [AName]
    end;
process_alternate(_X, Results) ->
    Results.

process_route(#resource{kind = exchange} = XName,
              {_WorkList, XName, _QNames} = Acc) ->
    Acc;
process_route(#resource{kind = exchange} = XName,
              {WorkList, #resource{kind = exchange} = SeenX, QNames}) ->
    {case lookup(XName) of
         {ok, X}            -> queue:in(X, WorkList);
         {error, not_found} -> WorkList
     end, gb_sets:from_list([SeenX, XName]), QNames};
process_route(#resource{kind = exchange} = XName,
              {WorkList, SeenXs, QNames} = Acc) ->
    case gb_sets:is_element(XName, SeenXs) of
        true  -> Acc;
        false -> {case lookup(XName) of
                      {ok, X}            -> queue:in(X, WorkList);
                      {error, not_found} -> WorkList
                  end, gb_sets:add_element(XName, SeenXs), QNames}
    end;
process_route(#resource{kind = queue} = QName,
              {WorkList, SeenXs, QNames}) ->
    {WorkList, SeenXs, [QName | QNames]}.

call_with_exchange(XName, Fun) ->
    rabbit_misc:execute_mnesia_tx_with_tail(
      fun () -> case mnesia:read({rabbit_exchange, XName}) of
                    []  -> rabbit_misc:const({error, not_found});
                    [X] -> Fun(X)
                end
      end).

delete(XName, IfUnused) ->
    Fun = case IfUnused of
              true  -> fun conditional_delete/1;
              false -> fun unconditional_delete/1
          end,
    call_with_exchange(
      XName,
      fun (X) ->
              case Fun(X) of
                  {deleted, X, Bs, Deletions} ->
                      rabbit_binding:process_deletions(
                        rabbit_binding:add_deletion(
                          XName, {X, deleted, Bs}, Deletions));
                  {error, _InUseOrNotFound} = E ->
                      rabbit_misc:const(E)
              end
      end).

maybe_auto_delete(#exchange{auto_delete = false}) ->
    not_deleted;
maybe_auto_delete(#exchange{auto_delete = true} = X) ->
    case conditional_delete(X) of
        {error, in_use}             -> not_deleted;
        {deleted, X, [], Deletions} -> {deleted, Deletions}
    end.

conditional_delete(X = #exchange{name = XName}) ->
    case rabbit_binding:has_for_source(XName) of
        false  -> unconditional_delete(X);
        true   -> {error, in_use}
    end.

unconditional_delete(X = #exchange{name = XName}) ->
    ok = mnesia:delete({rabbit_durable_exchange, XName}),
    ok = mnesia:delete({rabbit_exchange, XName}),
    ok = mnesia:delete({rabbit_exchange_serial, XName}),
    Bindings = rabbit_binding:remove_for_source(XName),
    {deleted, X, Bindings, rabbit_binding:remove_for_destination(XName)}.

serial(#exchange{name = XName, type = Type}) ->
    case (type_to_module(Type)):serialise_events() of
        true  -> next_serial(XName);
        false -> none
    end.

next_serial(XName) ->
    [#exchange_serial{next = Serial}] =
        mnesia:read(rabbit_exchange_serial, XName, write),
    ok = mnesia:write(rabbit_exchange_serial,
                      #exchange_serial{name = XName, next = Serial + 1}, write),
    Serial.

%% Used with atoms from records; e.g., the type is expected to exist.
type_to_module(T) ->
    {ok, Module} = rabbit_registry:lookup_module(exchange, T),
    Module.<|MERGE_RESOLUTION|>--- conflicted
+++ resolved
@@ -36,7 +36,7 @@
 -type(type() :: atom()).
 -type(fun_name() :: atom()).
 
--spec(recover/0 :: () -> [name()]).
+-spec(recover/0 :: () -> [rabbit_types:resource()]).
 -spec(callback/3:: (rabbit_types:exchange(), fun_name(), [any()]) -> 'ok').
 -spec(declare/6 ::
         (name(), type(), boolean(), boolean(), boolean(),
@@ -84,34 +84,18 @@
 -define(INFO_KEYS, [name, type, durable, auto_delete, internal, arguments]).
 
 recover() ->
-<<<<<<< HEAD
     Xs = rabbit_misc:table_filter(
            fun (#exchange{name = XName}) ->
                    mnesia:read({rabbit_exchange, XName}) =:= []
            end,
            fun (X, Tx) ->
                    case Tx of
-                       true  -> ok = mnesia:write(rabbit_exchange, X, write);
+                       true  -> store(X);
                        false -> ok
                    end,
                    rabbit_exchange:callback(X, create, [Tx, X])
            end,
            rabbit_durable_exchange),
-=======
-    Xs = rabbit_misc:table_fold(
-           fun (X = #exchange{name = XName}, Acc) ->
-                   case mnesia:read({rabbit_exchange, XName}) of
-                  []  -> store(X),
-                              [X | Acc];
-                       [_] -> Acc
-                   end
-           end, [], rabbit_durable_exchange),
-    rabbit_misc:execute_mnesia_transaction(
-      fun () -> ok end,
-      fun (ok, Tx) ->
-              [rabbit_exchange:callback(X, create, [Tx, X]) || X <- Xs]
-      end),
->>>>>>> 8e5b26a8
     [XName || #exchange{name = XName} <- Xs].
 
 callback(#exchange{type = Type}, Fun, Args) ->
